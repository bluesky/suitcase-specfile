--- conflicted
+++ resolved
@@ -228,19 +228,7 @@
     motor_and_args = []
     if (scan_command not in _SPEC_SCAN_NAMES or
             scan_command in _SCANS_WITHOUT_MOTORS):
-<<<<<<< HEAD
-        command_args = []
-
-    else:
-
-        start_val = start['plan_args']['args'][-2]
-        stop_val = start['plan_args']['args'][-1]
-        num = start['plan_args']['num']
-
-        command_args = [start_val, stop_val, num]
-
-    command_list = ([scan_command, motor_name] + command_args + [acq_time])
-=======
+
         motor_and_args  = [motor_names, []]
         
     elif scan_command == 'mesh':
@@ -269,7 +257,7 @@
             scan_command = scan_command[0] + str(len(motor_names)) + scan_command[1:]
             
     command_list = ([scan_command] + motor_and_args + [acq_time])
->>>>>>> 78bfa96b
+
     # have to ensure all list elements are strings or join gets angry
     
     md['command'] = ' '.join([str(s) for s in command_list])
